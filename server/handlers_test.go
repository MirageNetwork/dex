package server

import (
	"bytes"
	"context"
	"encoding/json"
	"errors"
	"fmt"
	"net/http"
	"net/http/httptest"
	"net/url"
	"path"
	"strings"
	"testing"
	"time"

	gosundheit "github.com/AppsFlyer/go-sundheit"
	"github.com/AppsFlyer/go-sundheit/checks"
	"github.com/coreos/go-oidc/v3/oidc"
	"github.com/stretchr/testify/require"
	"golang.org/x/oauth2"

	"github.com/dexidp/dex/storage"
)

func TestHandleHealth(t *testing.T) {
	ctx, cancel := context.WithCancel(context.Background())
	defer cancel()

	httpServer, server := newTestServer(ctx, t, nil)
	defer httpServer.Close()

	rr := httptest.NewRecorder()
	server.ServeHTTP(rr, httptest.NewRequest("GET", "/healthz", nil))
	if rr.Code != http.StatusOK {
		t.Errorf("expected 200 got %d", rr.Code)
	}
}

func TestHandleHealthFailure(t *testing.T) {
	ctx, cancel := context.WithCancel(context.Background())
	defer cancel()

	httpServer, server := newTestServer(ctx, t, func(c *Config) {
		c.HealthChecker = gosundheit.New()

		c.HealthChecker.RegisterCheck(
			&checks.CustomCheck{
				CheckName: "fail",
				CheckFunc: func(_ context.Context) (details interface{}, err error) {
					return nil, errors.New("error")
				},
			},
			gosundheit.InitiallyPassing(false),
			gosundheit.ExecutionPeriod(1*time.Second),
		)
	})
	defer httpServer.Close()

	rr := httptest.NewRecorder()
	server.ServeHTTP(rr, httptest.NewRequest("GET", "/healthz", nil))
	if rr.Code != http.StatusInternalServerError {
		t.Errorf("expected 500 got %d", rr.Code)
	}
}

type emptyStorage struct {
	storage.Storage
}

func (*emptyStorage) GetAuthRequest(string) (storage.AuthRequest, error) {
	return storage.AuthRequest{}, storage.ErrNotFound
}

func TestHandleInvalidOAuth2Callbacks(t *testing.T) {
	ctx, cancel := context.WithCancel(context.Background())
	defer cancel()

	httpServer, server := newTestServer(ctx, t, func(c *Config) {
		c.Storage = &emptyStorage{c.Storage}
	})
	defer httpServer.Close()

	tests := []struct {
		TargetURI    string
		ExpectedCode int
	}{
		{"/callback", http.StatusBadRequest},
		{"/callback?code=&state=", http.StatusBadRequest},
		{"/callback?code=AAAAAAA&state=BBBBBBB", http.StatusBadRequest},
	}

	rr := httptest.NewRecorder()

	for i, r := range tests {
		server.ServeHTTP(rr, httptest.NewRequest("GET", r.TargetURI, nil))
		if rr.Code != r.ExpectedCode {
			t.Fatalf("test %d expected %d, got %d", i, r.ExpectedCode, rr.Code)
		}
	}
}

func TestHandleInvalidSAMLCallbacks(t *testing.T) {
	ctx, cancel := context.WithCancel(context.Background())
	defer cancel()

	httpServer, server := newTestServer(ctx, t, func(c *Config) {
		c.Storage = &emptyStorage{c.Storage}
	})
	defer httpServer.Close()

	type requestForm struct {
		RelayState string
	}
	tests := []struct {
		RequestForm  requestForm
		ExpectedCode int
	}{
		{requestForm{}, http.StatusBadRequest},
		{requestForm{RelayState: "AAAAAAA"}, http.StatusBadRequest},
	}

	rr := httptest.NewRecorder()

	for i, r := range tests {
		jsonValue, err := json.Marshal(r.RequestForm)
		if err != nil {
			t.Fatal(err.Error())
		}
		server.ServeHTTP(rr, httptest.NewRequest("POST", "/callback", bytes.NewBuffer(jsonValue)))
		if rr.Code != r.ExpectedCode {
			t.Fatalf("test %d expected %d, got %d", i, r.ExpectedCode, rr.Code)
		}
	}
}

// TestHandleAuthCode checks that it is forbidden to use same code twice
func TestHandleAuthCode(t *testing.T) {
	tests := []struct {
		name       string
		handleCode func(*testing.T, context.Context, *oauth2.Config, string)
	}{
		{
			name: "Code Reuse should return invalid_grant",
			handleCode: func(t *testing.T, ctx context.Context, oauth2Config *oauth2.Config, code string) {
				_, err := oauth2Config.Exchange(ctx, code)
				require.NoError(t, err)

				_, err = oauth2Config.Exchange(ctx, code)
				require.Error(t, err)

				oauth2Err, ok := err.(*oauth2.RetrieveError)
				require.True(t, ok)

				var errResponse struct{ Error string }
				err = json.Unmarshal(oauth2Err.Body, &errResponse)
				require.NoError(t, err)

				// invalid_grant must be returned for invalid values
				// https://tools.ietf.org/html/rfc6749#section-5.2
				require.Equal(t, errInvalidGrant, errResponse.Error)
			},
		},
		{
			name: "No Code should return invalid_request",
			handleCode: func(t *testing.T, ctx context.Context, oauth2Config *oauth2.Config, _ string) {
				_, err := oauth2Config.Exchange(ctx, "")
				require.Error(t, err)

				oauth2Err, ok := err.(*oauth2.RetrieveError)
				require.True(t, ok)

				var errResponse struct{ Error string }
				err = json.Unmarshal(oauth2Err.Body, &errResponse)
				require.NoError(t, err)

				require.Equal(t, errInvalidRequest, errResponse.Error)
			},
		},
	}

	for _, tc := range tests {
		t.Run(tc.name, func(t *testing.T) {
			ctx, cancel := context.WithCancel(context.Background())
			defer cancel()

			httpServer, s := newTestServer(ctx, t, func(c *Config) { c.Issuer += "/non-root-path" })
			defer httpServer.Close()

			p, err := oidc.NewProvider(ctx, httpServer.URL)
			require.NoError(t, err)

			var oauth2Client oauth2Client
			oauth2Client.server = httptest.NewServer(http.HandlerFunc(func(w http.ResponseWriter, r *http.Request) {
				if r.URL.Path != "/callback" {
					http.Redirect(w, r, oauth2Client.config.AuthCodeURL(""), http.StatusSeeOther)
					return
				}

				q := r.URL.Query()
				require.Equal(t, q.Get("error"), "", q.Get("error_description"))

				code := q.Get("code")
				tc.handleCode(t, ctx, oauth2Client.config, code)

				w.WriteHeader(http.StatusOK)
			}))
			defer oauth2Client.server.Close()

			redirectURL := oauth2Client.server.URL + "/callback"
			client := storage.Client{
				ID:           "testclient",
				Secret:       "testclientsecret",
				RedirectURIs: []string{redirectURL},
			}
			err = s.storage.CreateClient(client)
			require.NoError(t, err)

			oauth2Client.config = &oauth2.Config{
				ClientID:     client.ID,
				ClientSecret: client.Secret,
				Endpoint:     p.Endpoint(),
				Scopes:       []string{oidc.ScopeOpenID, "email", "offline_access"},
				RedirectURL:  redirectURL,
			}

			resp, err := http.Get(oauth2Client.server.URL + "/login")
			require.NoError(t, err)

			resp.Body.Close()
		})
	}
}

func mockConnectorDataTestStorage(t *testing.T, s storage.Storage) {
	c := storage.Client{
		ID:           "test",
		Secret:       "barfoo",
		RedirectURIs: []string{"foo://bar.com/", "https://auth.example.com"},
		Name:         "dex client",
		LogoURL:      "https://goo.gl/JIyzIC",
	}

	err := s.CreateClient(c)
	require.NoError(t, err)

	c1 := storage.Connector{
		ID:   "test",
		Type: "mockPassword",
		Name: "mockPassword",
		Config: []byte(`{
"username": "test",
"password": "test"
}`),
	}

	err = s.CreateConnector(c1)
	require.NoError(t, err)

	c2 := storage.Connector{
		ID:   "http://any.valid.url/",
		Type: "mock",
		Name: "mockURLID",
	}

	err = s.CreateConnector(c2)
	require.NoError(t, err)
}

func TestHandlePassword(t *testing.T) {
	t0 := time.Now()

	ctx, cancel := context.WithCancel(context.Background())
	defer cancel()

	// Setup a dex server.
	httpServer, s := newTestServer(ctx, t, func(c *Config) {
		c.PasswordConnector = "test"
		c.Now = func() time.Time { return t0 }
	})
	defer httpServer.Close()

	mockConnectorDataTestStorage(t, s.storage)

	makeReq := func(username, password string) *httptest.ResponseRecorder {
		u, err := url.Parse(s.issuerURL.String())
		require.NoError(t, err)

		u.Path = path.Join(u.Path, "/token")
		v := url.Values{}
		v.Add("scope", "openid offline_access email")
		v.Add("grant_type", "password")
		v.Add("username", username)
		v.Add("password", password)

		req, _ := http.NewRequest("POST", u.String(), bytes.NewBufferString(v.Encode()))
		req.Header.Set("Content-Type", "application/x-www-form-urlencoded; param=value")
		req.SetBasicAuth("test", "barfoo")

		rr := httptest.NewRecorder()
		s.ServeHTTP(rr, req)

		return rr
	}

	// Check unauthorized error
	{
		rr := makeReq("test", "invalid")
		require.Equal(t, 401, rr.Code)
	}

<<<<<<< HEAD
	// Check that we received expected refresh token
	{
		rr := makeReq("test", "test")
		require.Equal(t, 200, rr.Code)

		var ref struct {
			Token string `json:"refresh_token"`
		}
		err := json.Unmarshal(rr.Body.Bytes(), &ref)
		require.NoError(t, err)

		newSess, err := s.storage.GetOfflineSessions("0-385-28089-0", "test")
		require.NoError(t, err)
		require.Equal(t, `{"test": "true"}`, string(newSess.ConnectorData))
=======
	newSess, err := s.storage.GetOfflineSessions("0-385-28089-0", "test")
	require.NoError(t, err)
	require.Equal(t, `{"test": "true"}`, string(newSess.ConnectorData))
}

func TestHandlePasswordLoginWithSkipApproval(t *testing.T) {
	ctx, cancel := context.WithCancel(context.Background())
	defer cancel()

	connID := "mockPw"
	authReqID := "test"
	expiry := time.Now().Add(100 * time.Second)
	resTypes := []string{"code"}

	tests := []struct {
		name         string
		skipApproval bool
		authReq      storage.AuthRequest
	}{
		{
			name:         "Force approval",
			skipApproval: false,
			authReq: storage.AuthRequest{
				ID:                  authReqID,
				ConnectorID:         connID,
				RedirectURI:         "cb",
				Expiry:              expiry,
				ResponseTypes:       resTypes,
				ForceApprovalPrompt: true,
			},
		},
		{
			name:         "Skip approval by server config",
			skipApproval: true,
			authReq: storage.AuthRequest{
				ID:                  authReqID,
				ConnectorID:         connID,
				RedirectURI:         "cb",
				Expiry:              expiry,
				ResponseTypes:       resTypes,
				ForceApprovalPrompt: true,
			},
		},
		{
			name:         "Skip approval by auth request",
			skipApproval: false,
			authReq: storage.AuthRequest{
				ID:                  authReqID,
				ConnectorID:         connID,
				RedirectURI:         "cb",
				Expiry:              expiry,
				ResponseTypes:       resTypes,
				ForceApprovalPrompt: false,
			},
		},
	}

	for _, tc := range tests {
		httpServer, s := newTestServer(ctx, t, func(c *Config) {
			c.SkipApprovalScreen = tc.skipApproval
			c.Now = time.Now
		})
		defer httpServer.Close()

		sc := storage.Connector{
			ID:              connID,
			Type:            "mockPassword",
			Name:            "MockPassword",
			ResourceVersion: "1",
			Config:          []byte("{\"username\": \"foo\", \"password\": \"password\"}"),
		}
		if err := s.storage.CreateConnector(sc); err != nil {
			t.Fatalf("create connector: %v", err)
		}
		if _, err := s.OpenConnector(sc); err != nil {
			t.Fatalf("open connector: %v", err)
		}
		if err := s.storage.CreateAuthRequest(tc.authReq); err != nil {
			t.Fatalf("failed to create AuthRequest: %v", err)
		}

		rr := httptest.NewRecorder()

		path := fmt.Sprintf("/auth/%s/login?state=%s&back=&login=foo&password=password", connID, authReqID)
		s.handlePasswordLogin(rr, httptest.NewRequest("POST", path, nil))

		require.Equal(t, 303, rr.Code)

		resp := rr.Result()
		cbPath := strings.Split(resp.Header.Get("Location"), "?")[0]

		if tc.skipApproval || !tc.authReq.ForceApprovalPrompt {
			require.Equal(t, "/auth/mockPw/cb", cbPath)
		} else {
			require.Equal(t, "/approval", cbPath)
		}

		resp.Body.Close()
	}
}

func TestHandleConnectorCallbackWithSkipApproval(t *testing.T) {
	ctx, cancel := context.WithCancel(context.Background())
	defer cancel()

	connID := "mock"
	authReqID := "test"
	expiry := time.Now().Add(100 * time.Second)
	resTypes := []string{"code"}

	tests := []struct {
		name         string
		skipApproval bool
		authReq      storage.AuthRequest
	}{
		{
			name:         "Force approval",
			skipApproval: false,
			authReq: storage.AuthRequest{
				ID:                  authReqID,
				ConnectorID:         connID,
				RedirectURI:         "cb",
				Expiry:              expiry,
				ResponseTypes:       resTypes,
				ForceApprovalPrompt: true,
			},
		},
		{
			name:         "Skip approval by server config",
			skipApproval: true,
			authReq: storage.AuthRequest{
				ID:                  authReqID,
				ConnectorID:         connID,
				RedirectURI:         "cb",
				Expiry:              expiry,
				ResponseTypes:       resTypes,
				ForceApprovalPrompt: true,
			},
		},
		{
			name:         "Skip approval by auth request",
			skipApproval: false,
			authReq: storage.AuthRequest{
				ID:                  authReqID,
				ConnectorID:         connID,
				RedirectURI:         "cb",
				Expiry:              expiry,
				ResponseTypes:       resTypes,
				ForceApprovalPrompt: false,
			},
		},
	}

	for _, tc := range tests {
		httpServer, s := newTestServer(ctx, t, func(c *Config) {
			c.SkipApprovalScreen = tc.skipApproval
			c.Now = time.Now
		})
		defer httpServer.Close()

		if err := s.storage.CreateAuthRequest(tc.authReq); err != nil {
			t.Fatalf("failed to create AuthRequest: %v", err)
		}
		rr := httptest.NewRecorder()

		path := fmt.Sprintf("/callback/%s?state=%s", connID, authReqID)
		s.handleConnectorCallback(rr, httptest.NewRequest("GET", path, nil))

		require.Equal(t, 303, rr.Code)

		resp := rr.Result()
		cbPath := strings.Split(resp.Header.Get("Location"), "?")[0]

		if tc.skipApproval || !tc.authReq.ForceApprovalPrompt {
			require.Equal(t, "/callback/cb", cbPath)
		} else {
			require.Equal(t, "/approval", cbPath)
		}

		resp.Body.Close()
>>>>>>> 9f70c7da
	}
}<|MERGE_RESOLUTION|>--- conflicted
+++ resolved
@@ -309,7 +309,6 @@
 		require.Equal(t, 401, rr.Code)
 	}
 
-<<<<<<< HEAD
 	// Check that we received expected refresh token
 	{
 		rr := makeReq("test", "test")
@@ -324,10 +323,7 @@
 		newSess, err := s.storage.GetOfflineSessions("0-385-28089-0", "test")
 		require.NoError(t, err)
 		require.Equal(t, `{"test": "true"}`, string(newSess.ConnectorData))
-=======
-	newSess, err := s.storage.GetOfflineSessions("0-385-28089-0", "test")
-	require.NoError(t, err)
-	require.Equal(t, `{"test": "true"}`, string(newSess.ConnectorData))
+	}
 }
 
 func TestHandlePasswordLoginWithSkipApproval(t *testing.T) {
@@ -505,6 +501,5 @@
 		}
 
 		resp.Body.Close()
->>>>>>> 9f70c7da
 	}
 }